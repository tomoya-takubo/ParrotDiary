'use client';

//#region インポート
import { Card, CardContent } from './ui/Card';
import styles from '../styles/Home.module.css';
import { useCallback, useEffect, useRef, useState } from 'react';
import { validateEmailFormat, validatePasswordStrength } from '../lib/validation';
import { createClientComponentClient } from '@supabase/auth-helpers-nextjs';
import { useRouter } from 'next/navigation';
import { Database } from '../types/supabase';
//#endregion

type AuthModalProps = {
  isOpen: boolean;
  onClose: () => void;
}

type ModalMode = 'signin' | 'signup' | 'reset';

export default function AuthModal({ isOpen, onClose }: AuthModalProps) {
  // Supabaseクライアントの初期化
  const supabase = createClientComponentClient<Database>();
  const router = useRouter();

  //#region フォームの状態を管理
  const [modalMode, setModalMode] = useState<ModalMode>('signin');
  const [email, setEmail] = useState('');
  const [password, setPassword] = useState('');
  const [confirmPassword, setConfirmPassword] = useState('');
  const [passwordError, setPasswordError] = useState('');
  const [showPassword, setShowPassword] = useState(false);
  const [emailError, setEmailError] = useState('');
  const [isLoading, setIsLoading] = useState(false);
  const [isVisible, setIsVisible] = useState(false);
  const [globalLoading, setGlobalLoading] = useState(false);
  const [formFeedback, setFormFeedback] = useState<{
    type: 'success' | 'error';
    message: string;
  } | null>(null);
  //#endregion

  //#region 認証処理メイン関数
  /**
   * 認証フォーム送信時の処理を担当するメインハンドラー
   * 
   * このメソッドは以下の認証処理を扱います：
   * - 新規ユーザー登録（サインアップ）
   * - 既存ユーザーのログイン（サインイン）
   * - パスワードリセットメールの送信
   * 
   * 各処理では適切な入力検証を行い、Supabase認証およびデータベース操作を実行します。
   * エラー発生時は適切なエラーメッセージを表示し、成功時はダッシュボードへリダイレクトします。
   * 
   * @param e - フォーム送信イベント
   */
  const handleAuthSubmit = async (e: React.FormEvent<HTMLFormElement>) => {
    e.preventDefault();

    //#region バリデーション関数
    // メールアドレスの検証
    const validateEmail = (email: string) => {
      const validation = validateEmailFormat(email);
      setEmailError(validation.message);
      return validation.isValid;
    };

    // パスワード強度の検証
    const validatePassword = (pass: string) => {
      const validation = validatePasswordStrength(pass);
      setPasswordError(validation.message);
      return validation.isValid;
    };

    // パスワードと確認用パスワードの一致検証
    const validatePasswordMatch = () => {
      if (password !== confirmPassword) {
        setPasswordError('パスワードと確認用パスワードが一致しません');
        return false;
      }
      return true;
    };
    //#endregion

    // 基本的な入力検証
    // if (!validateEmail(email) || !validatePassword(password)) return;

    // 送信処理の開始
    setIsLoading(true);

    // 現在時刻を日本時間（JST）で取得
    const getCurrentJSTTime = () => {
      const now = new Date();
      // 日本時間に調整（UTC+9）
      now.setHours(now.getHours() + 9);
      return now.toISOString();
    };

    // 現在時刻を取得
    const currentTime = getCurrentJSTTime();

    try {
      //#region モード別処理分岐
      // modalModeに応じて処理を分岐（サインアップ、サインイン、パスワードリセット）
      if (modalMode === 'signup') {
        //#region アカウント新規作成処理
        // サインアップ用の追加検証
        if (!validateEmail(email) || !validatePassword(password) || !validatePasswordMatch()) {
          setIsLoading(false);
          return;
        }

        console.log('サインアッププロセス開始:', { email });

        // Step 1: Supabaseの認証システムにユーザーを登録
        const { data, error } = await supabase.auth.signUp({
          email,
          password,
          options: {
            // メール確認をスキップしてすぐにサインイン状態にするための設定
            data: {
              email_confirmed: true
            }
          }
        });

        if (error) throw error;

        // Step 2: 作成したアカウントで即座にサインイン
        console.log('サインインプロセス開始');
        const { error: signInError } = await supabase.auth.signInWithPassword({
          email,
          password
        });

        if (signInError) throw signInError;

        // Step 3: 関連テーブルにユーザーデータを挿入
        if (data.user?.id && data.user?.email) {
          try {
            //#region データベースへのレコード挿入処理
            // Step 3.1: usersテーブルにユーザー基本情報を挿入
            console.log('usersテーブルに挿入開始');
            const { error: usersError } = await supabase.from('users').insert({
              id: data.user.id,
              email: data.user.email,
              password_hash: 'managed-by-supabase',
              last_login_at: currentTime, // 初回ログイン時刻を記録
              total_xp: 0,                // 初期経験値
              level: 1,                   // 初期レベル
              created_at: currentTime,    // 作成日時
              updated_at: currentTime     // 更新日時
            });

            if (usersError) {
              console.error('usersテーブル挿入エラー:', usersError);
              throw new Error(`usersテーブルINSERTエラー: ${usersError.message}`);
            }
            console.log('usersテーブル挿入成功');

            // Step 3.2: ユーザーストリーク情報を初期化
            console.log('user_streaksテーブルに挿入開始');
            const { error: streakError } = await supabase.from('user_streaks').insert({
              user_id: data.user.id,
              login_streak_count: 0,
              login_max_streak: 0,
              last_login_date: currentTime,
              created_at: currentTime,
              updated_at: currentTime
            });

            if (streakError) {
              console.error('user_streaksテーブル挿入エラー:', streakError);
              throw new Error(`user_streaksテーブルINSERTエラー: ${streakError.message}`);
            }
            console.log('user_streaksテーブル挿入成功');

            // Step 3.3: 初期ガチャチケットの付与
            console.log('gacha_ticketsテーブルに挿入開始');
            console.log('gacha_ticketsテーブルに挿入開始');
            const { error: gachaError } = await supabase.from('gacha_tickets').insert({
              user_id: data.user.id,
              ticket_count: 0,         // 'count' ではなく 'ticket_count'
              last_updated: currentTime // 'expires_at' や 'created_at' ではなく 'last_updated'
            });

            if (gachaError) {
              console.error('gacha_ticketsテーブル挿入エラー:', gachaError);
              throw new Error(`gacha_ticketsテーブルINSERTエラー: ${gachaError.message}`);
            }
            console.log('gacha_ticketsテーブル挿入成功');
            //#endregion

            console.log('全てのユーザー関連データが正常に作成されました');

          } catch (insertError) {
            //#region エラー時のクリーンアップ処理
            console.error('データ挿入エラー:', insertError);

            // エラー発生時は作成したレコードを削除してロールバック
            try {
              console.log('エラー発生によるクリーンアップ処理開始');

              // 各テーブルから関連レコードを削除
              await supabase.from('users').delete().eq('id', data.user.id);
              await supabase.from('user_streaks').delete().eq('user_id', data.user.id);
              await supabase.from('gacha_tickets').delete().eq('user_id', data.user.id);

              console.log('データベースからのクリーンアップ完了');

              // 注意: 認証システムからのユーザー削除はクライアントサイドでは通常実行できない
              console.log('注意: 認証システムからのユーザー削除はバックエンド側で行う必要があります');
            } catch (cleanupError) {
              console.error('クリーンアップ中にエラーが発生:', cleanupError);
            }
            //#endregion

            throw insertError; // 上位のcatchブロックで処理するためにエラーを再スロー
          }
        }

        // Step 4: 成功フィードバックとリダイレクト
        setFormFeedback({
          type: 'success',
          message: 'アカウントが作成されました。ダッシュボードに移動します...'
        });

        // グローバルローディングを有効にしてユーザー操作をブロック
        setGlobalLoading(true);

        // ダッシュボードへリダイレクト
        setTimeout(() => {
          router.push('/dashboard');
          onClose();
        }, 2000);
        //#endregion

      } else if (modalMode === 'signin') {
        //#region 既存ユーザーのサインイン処理
        // Step 1: Supabaseでサインイン認証
        const { data, error } = await supabase.auth.signInWithPassword({
          email,
          password
        });

        if (error) throw error;

        // Step 2: ユーザーテーブルとストリークテーブルのログイン関連フィールドを更新
        if (data.user?.id) {
          const now = new Date();
          const nowIso = now.toISOString();

          try {
            // users テーブルの更新
            const { error: usersError } = await supabase
              .from('users')
              .update({
                last_login_at: nowIso,
                updated_at: nowIso
              })
              .eq('id', data.user.id);

            if (usersError) {
              console.error('usersテーブルの更新エラー:', usersError);
            }

            // user_streaks テーブルの更新
            const { error: streaksError } = await supabase
              .from('user_streaks')
              .update({
                last_login_date: nowIso,
                updated_at: nowIso
              })
              .eq('user_id', data.user.id);

            if (streaksError) {
              console.error('user_streaksテーブルの更新エラー:', streaksError);
            }

          } catch (error) {
            console.error('ログイン情報更新中にエラー:', error);
          }
        }

        // Step 3: 成功フィードバックとリダイレクト
        setFormFeedback({
          type: 'success',
          message: 'サインインしました！'
        });

        // グローバルローディングを有効にしてユーザー操作をブロック
        setGlobalLoading(true);

        // ダッシュボードへリダイレクト
        setTimeout(() => {
          router.push('/dashboard');
          onClose();
        }, 1000);
        //#endregion

      } else if (modalMode === 'reset') {
        //#region パスワードリセット処理
        // パスワードリセットメール送信
        const { error } = await supabase.auth.resetPasswordForEmail(email, {
          redirectTo: `${window.location.origin}/auth/reset-password` // リセット後のリダイレクト先
        });

        if (error) throw error;

        // 成功フィードバック
        setFormFeedback({
          type: 'success',
          message: 'パスワードリセット用のメールを送信しました。'
        });

        // 3秒後にモーダルを閉じる
        setTimeout(() => {
          onClose();
        }, 3000);
        //#endregion
      }
      //#endregion
    } catch (error) {
      //#region エラーハンドリング
      // エラー内容をログに出力
      console.error('認証エラー:', error);

      // エラーメッセージの変換と表示
      const errorMessage = error instanceof Error ? error.message : '認証に失敗しました';
      const translatedError = translateAuthError(errorMessage);

      setFormFeedback({
        type: 'error',
        message: translatedError
      });
      //#endregion
    } finally {
      // 処理完了時に必ずローディング状態を解除
      setIsLoading(false);
    }
  };
  //#endregion

  // エラーメッセージの日本語変換関数
  const translateAuthError = (error: string): string => {
    // 一般的なSupabaseのエラーメッセージを日本語に変換
    const errorMap: { [key: string]: string } = {
      'Invalid login credentials': 'メールアドレスまたはパスワードが正しくありません',
      'Email not confirmed': 'メールアドレスが未確認です。確認メールをご確認ください',
      'User already registered': 'このメールアドレスは既に登録されています',
      'Password should be at least 6 characters': 'パスワードは6文字以上である必要があります',
      'Email format is invalid': 'メールアドレスの形式が正しくありません',
      'Password recovery requires an email': 'パスワード回復にはメールアドレスが必要です',
      'Rate limit exceeded': 'リクエスト回数の上限に達しました。しばらく経ってからお試しください',
      'User not found': 'ユーザーが見つかりません',
    };

    return errorMap[error] || 'エラーが発生しました。もう一度お試しください';
  };

  //#region パスワードの検証
  const validatePassword = (pass: string) => {
    const validation = validatePasswordStrength(pass);
    setPasswordError(validation.message);
    return validation.isValid;
  };
  //#endregion

  //#region タブ切り替え時にフォームをリセット
  const handleModeChange = (mode: ModalMode) => {
    setModalMode(mode);
    setEmail('');
    setPassword('');
    setConfirmPassword('');
    setPasswordError('');
    setEmailError('');
    setFormFeedback(null);
  }
  //#endregion

  //#region モーダルを閉じたときにフォームをリセット
  const resetForm = () => {
    setEmail('');
    setPassword('');
    setConfirmPassword('');
    setPasswordError('');
    setEmailError('');
    setFormFeedback(null);
    setModalMode('signin');
  };
  //#endregion

  //#region emailバリデーション関数を追加
  const validateEmail = (email: string) => {
    const validation = validateEmailFormat(email);
    setEmailError(validation.message);
    return validation.isValid;
  };
  //#endregion

  //#region フォームに入力があるか確認
  const hasFormInput = useCallback(() => {
    if (modalMode === 'reset') {
      return email.length > 0;
    }
    return email.length > 0 || password.length > 0 ||
      (modalMode === 'signup' && confirmPassword.length > 0);
  }, [email, password, confirmPassword, modalMode]);
  //#endregion

  //#region モーダルを閉じる前の確認
  const confirmClose = useCallback((): boolean => {
    // `hasFormInput` の結果を取得してから判定する
    if (!hasFormInput()) return true;
    return window.confirm('入力内容が破棄されます。よろしいですか？');
  }, [hasFormInput]);
  //#endregion

  //#region モーダルを閉じる処理
  const handleClose = useCallback(() => {
    if (confirmClose()) {
      setIsVisible(false);
      setTimeout(() => {
        onClose();
        resetForm();
      }, 200);
    }
  }, [confirmClose, onClose]);
  //#endregion

  //#region オーバーレイクリックのハンドラを追加
  const handleOverlayClick = (e: React.MouseEvent<HTMLDivElement>) => {
    if (e.target === e.currentTarget) {
      handleClose();
    }
  };
  //#endregion

  const emailInputRef = useRef<HTMLInputElement>(null);
  const modalRef = useRef<HTMLDivElement>(null);

  // 既存のuseEffect関連部分はそのまま維持
  //#region useEffectでisOpenの変更を監視
  useEffect(() => {
    if (isOpen) {
      setIsVisible(true);
    } else {
      setIsVisible(false);
    }
  }, [isOpen]);
  //#endregion

  //#region ESCキー検知のためのuseEffectを追加
  useEffect(() => {
    const handleEscKey = (e: KeyboardEvent) => {
      if (e.key === 'Escape') {
        handleClose();
      }
    };

    // モーダルが開いている時のみイベントリスナーを設定
    if (isOpen) {
      document.addEventListener('keydown', handleEscKey);

      // クリーンアップ関数
      return () => {
        document.removeEventListener('keydown', handleEscKey);
      };
    }
  }, [isOpen, handleClose]);
  //#endregion

  //#region ブラウザのページ離脱防止イベントの設定
  useEffect(() => {
    const handleBeforeUnload = (e: BeforeUnloadEvent) => {
      if (hasFormInput()) {
        e.preventDefault();
        e.returnValue = '';
      }
    };

    // モーダルが開いている時のみイベントリスナーを設定
    if (isOpen) {
      window.addEventListener('beforeunload', handleBeforeUnload);

      // クリーンアップ関数
      return () => {
        window.removeEventListener('beforeunload', handleBeforeUnload);
      };
    }
  }, [isOpen, hasFormInput]);
  //#endregion

  //#region モーダルを開いた時にメールアドレス入力欄にフォーカス
  useEffect(() => {
    if (isOpen && isVisible) {
      emailInputRef.current?.focus();
    }
  }, [isOpen, isVisible]);
  //#endregion

  //#region フォーカストラップの実装
  useEffect(() => {
    const handleTabKey = (e: KeyboardEvent) => {
      if (e.key === 'Tab' && modalRef.current) {
        const focusableElements = modalRef.current.querySelectorAll(
          'button, [href], input, select, textarea, [tabindex]:not([tabindex="-1"])'
        );
        const firstElement = focusableElements[0] as HTMLElement;
        const lastElement = focusableElements[focusableElements.length - 1] as HTMLElement;

        if (e.shiftKey) {
          if (document.activeElement === firstElement) {
            e.preventDefault();
            lastElement.focus();
          }
        } else {
          if (document.activeElement === lastElement) {
            e.preventDefault();
            firstElement.focus();
          }
        }
      }
    };

    if (isOpen) {
      document.addEventListener('keydown', handleTabKey);
      return () => {
        document.removeEventListener('keydown', handleTabKey);
      };
    }
  }, [isOpen]);
  //#endregion

  // セッションの確認と自動リダイレクト
  useEffect(() => {
    const checkSession = async () => {
      const { data } = await supabase.auth.getSession();
      if (data.session) {
        // すでにログイン済みの場合はダッシュボードにリダイレクト
        router.push('/dashboard');
        onClose();
      }
    };

    if (isOpen) {
      checkSession();
    }
  }, [isOpen, router, onClose, supabase.auth]);

<<<<<<< HEAD
  // globalLoadingの状態が変わったときにbodyのクラスを操作するuseEffectを追加
  useEffect(() => {
    if (globalLoading) {
      document.body.classList.add('overlay-active');
    } else {
      document.body.classList.remove('overlay-active');
    }

    // クリーンアップ関数
    return () => {
      document.body.classList.remove('overlay-active');
    };
  }, [globalLoading]);

  // isVisibleの状態が変わったときにbodyのクラスを操作するuseEffectを修正
  useEffect(() => {
    if (isOpen) {
      setIsVisible(true);
      document.body.classList.add('overlay-active');
    } else {
      setIsVisible(false);
      document.body.classList.remove('overlay-active');
    }
  }, [isOpen]);
=======
  const handleResetPassword = async () => {
    try {
      const { error } = await supabase.auth.resetPasswordForEmail(email, {
        redirectTo: 'http://localhost:3000/auth/reset-password',
      });

      if (error) {
        throw error;
      }
    } catch (error) {
      alert("エラー発生");
    }
  }

  useEffect(() => {
    console.log(modalMode);
  }, [modalMode]);
>>>>>>> 571d4495

  if (!isOpen) return null;

  return (
    <>
      <div
        ref={modalRef}
        className={`${styles.modal} ${isVisible ? styles.modalVisible : ''}`}
        onClick={handleOverlayClick}
        role="dialog"
        aria-modal="true"
        aria-labelledby="modalTitle"
      >
        <Card className={styles.modalCard}>
          <CardContent className={styles.modalContent}>
            <div className={styles.closeButton}>
              <button onClick={handleClose}>✕</button>
            </div>

            {modalMode === 'reset' ? (
              <div className={styles.modalInner}>
                <h2 id="modalTitle" className={styles.modalTitle}>パスワードをリセット</h2>
                <p className={styles.modalDescription}>
                  登録済みのメールアドレスを入力してください。<br />
                  パスワードリセット用のリンクをお送りします。
                </p>
                <form className={styles.form}>
                  <div className={styles.formGroup}>
                    <label className={styles.label}>メールアドレス</label>
                    <input
                      ref={emailInputRef}
                      id="email"
                      name="email"
                      type="email"
                      aria-required="true"
                      aria-invalid={!!emailError}
                      aria-describedby={emailError ? "emailError" : undefined}
                      className={`${styles.input} ${emailError ? styles.inputError : ''}`}
                      value={email}
                      onChange={(e) => {
                        setEmail(e.target.value);
                        validateEmail(e.target.value);
                      }
                      }
                      required
                    />
                    {emailError && (
                      <p id="emailError" className={styles.errorMessage}>
                        {emailError}
                      </p>
                    )}
                  </div>
                  <button
                    type="button"
                    onClick={handleResetPassword}
                    className={styles.submitButton}
                    disabled={isLoading}
                  >
                    {isLoading ? (
                      <span className={styles.loadingText}>送信中...</span>
                    ) : '送信する'}
                  </button>
                  <button
                    type="button"
                    className={styles.backButton}
                    onClick={() => handleModeChange('signin')}
                  >
                    ← サインインに戻る
                  </button>
                </form>
              </div>
            ) : (
              <div className={styles.modalInner}>
                <h2 id="modalTitle" className={styles.modalTitle}>
                  {modalMode === 'signup' ? 'アカウント作成' : 'サインイン'}
                </h2>
                {/* タブ切り替えを追加 */}
                <div className={styles.tabs}>
                  <button
                    className={`${styles.tab} ${modalMode === 'signin' ? styles.activeTab : ''}`}
                    onClick={() => handleModeChange('signin')}
                  >
                    サインイン
                  </button>
                  <button
                    className={`${styles.tab} ${modalMode === 'signup' ? styles.activeTab : ''}`}
                    onClick={() => handleModeChange('signup')}
                  >
                    アカウント作成
                  </button>
                </div>
                {formFeedback && (
                  <div className={`${styles.feedbackWrapper} ${formFeedback.type === 'success' ?
                    styles.feedbackSuccess :
                    styles.feedbackError
                    }`}>
                    <div className={styles.feedbackContent}>
                      {formFeedback.type === 'success' ? '✓ ' : '⚠ '}
                      {formFeedback.message}
                    </div>
                  </div>
                )}
                <form className={styles.form} onSubmit={handleAuthSubmit}>
                  {/* メールアドレス入力部 */}
                  <div className={styles.formGroup}>
                    <label className={styles.label}>メールアドレス</label>
                    <input
                      ref={emailInputRef}
                      id="email"
                      name="email"
                      type="email"
                      aria-required="true"
                      aria-invalid={!!emailError}
                      aria-describedby={emailError ? "emailError" : undefined}
                      className={styles.input}
                      value={email}
                      onChange={(e) => {
                        setEmail(e.target.value);
                        validateEmail(e.target.value);
                      }
                      }
                      required
                    />
                    {emailError && (
                      <p id="emailError" className={styles.errorMessage}>
                        {emailError}
                      </p>
                    )}
                  </div>
                  {/* パスワード入力部 */}
                  <div className={styles.formGroup}>
                    <label className={styles.label}>パスワード</label>
                    <div className={styles.passwordInput}>
                      <input
                        type={showPassword ? "text" : "password"}
                        className={`${styles.input} ${passwordError ? styles.inputError : ''}`}
                        value={password}
                        onChange={(e) => {
                          setPassword(e.target.value);
                          validatePassword(e.target.value);
                        }}
                        required
                      />
                      <button
                        type="button"
                        className={styles.togglePassword}
                        onClick={() => setShowPassword(!showPassword)}
                      >
                        {showPassword ? "非表示" : "表示"}
                      </button>
                    </div>
                    {passwordError && (
                      <p className={styles.errorMessage}>{passwordError}</p>
                    )}
                  </div>
                  {modalMode === 'signup' && (
                    <div className={styles.formGroup}>
                      <label className={styles.label}>パスワード（確認）</label>
                      <input
                        type="password"
                        className={styles.input}
                        value={confirmPassword}
                        onChange={(e) => setConfirmPassword(e.target.value)}
                        required
                      />
                    </div>
                  )}
                  <button
                    type="submit"
                    className={styles.submitButton}
                    disabled={isLoading}
                  >
                    {isLoading ? (
                      <span className={styles.loadingText}>送信中...</span>
                    ) : (
                      modalMode === 'signup' ? 'アカウントを作成' : 'サインイン'
                    )}
                  </button>
                  {modalMode === 'signin' && (
                    <button
                      type="button"
                      className={styles.forgotPasswordButton}
                      onClick={() => handleModeChange('reset')}
                    >
                      パスワードをお忘れの方はこちら
                    </button>
                  )}
                </form>
              </div>
            )}
          </CardContent>
        </Card>
      </div>

      {/* グローバルローディングオーバーレイ */}
      {globalLoading && (
        <div className={styles.globalOverlay}>
          {/* ローディングアニメーションなどを配置可能 */}
        </div>
      )}
    </>
  );
}
<|MERGE_RESOLUTION|>--- conflicted
+++ resolved
@@ -1,796 +1,769 @@
-'use client';
-
-//#region インポート
-import { Card, CardContent } from './ui/Card';
-import styles from '../styles/Home.module.css';
-import { useCallback, useEffect, useRef, useState } from 'react';
-import { validateEmailFormat, validatePasswordStrength } from '../lib/validation';
-import { createClientComponentClient } from '@supabase/auth-helpers-nextjs';
-import { useRouter } from 'next/navigation';
-import { Database } from '../types/supabase';
-//#endregion
-
-type AuthModalProps = {
-  isOpen: boolean;
-  onClose: () => void;
-}
-
-type ModalMode = 'signin' | 'signup' | 'reset';
-
-export default function AuthModal({ isOpen, onClose }: AuthModalProps) {
-  // Supabaseクライアントの初期化
-  const supabase = createClientComponentClient<Database>();
-  const router = useRouter();
-
-  //#region フォームの状態を管理
-  const [modalMode, setModalMode] = useState<ModalMode>('signin');
-  const [email, setEmail] = useState('');
-  const [password, setPassword] = useState('');
-  const [confirmPassword, setConfirmPassword] = useState('');
-  const [passwordError, setPasswordError] = useState('');
-  const [showPassword, setShowPassword] = useState(false);
-  const [emailError, setEmailError] = useState('');
-  const [isLoading, setIsLoading] = useState(false);
-  const [isVisible, setIsVisible] = useState(false);
-  const [globalLoading, setGlobalLoading] = useState(false);
-  const [formFeedback, setFormFeedback] = useState<{
-    type: 'success' | 'error';
-    message: string;
-  } | null>(null);
-  //#endregion
-
-  //#region 認証処理メイン関数
-  /**
-   * 認証フォーム送信時の処理を担当するメインハンドラー
-   * 
-   * このメソッドは以下の認証処理を扱います：
-   * - 新規ユーザー登録（サインアップ）
-   * - 既存ユーザーのログイン（サインイン）
-   * - パスワードリセットメールの送信
-   * 
-   * 各処理では適切な入力検証を行い、Supabase認証およびデータベース操作を実行します。
-   * エラー発生時は適切なエラーメッセージを表示し、成功時はダッシュボードへリダイレクトします。
-   * 
-   * @param e - フォーム送信イベント
-   */
-  const handleAuthSubmit = async (e: React.FormEvent<HTMLFormElement>) => {
-    e.preventDefault();
-
-    //#region バリデーション関数
-    // メールアドレスの検証
-    const validateEmail = (email: string) => {
-      const validation = validateEmailFormat(email);
-      setEmailError(validation.message);
-      return validation.isValid;
-    };
-
-    // パスワード強度の検証
-    const validatePassword = (pass: string) => {
-      const validation = validatePasswordStrength(pass);
-      setPasswordError(validation.message);
-      return validation.isValid;
-    };
-
-    // パスワードと確認用パスワードの一致検証
-    const validatePasswordMatch = () => {
-      if (password !== confirmPassword) {
-        setPasswordError('パスワードと確認用パスワードが一致しません');
-        return false;
-      }
-      return true;
-    };
-    //#endregion
-
-    // 基本的な入力検証
-    // if (!validateEmail(email) || !validatePassword(password)) return;
-
-    // 送信処理の開始
-    setIsLoading(true);
-
-    // 現在時刻を日本時間（JST）で取得
-    const getCurrentJSTTime = () => {
-      const now = new Date();
-      // 日本時間に調整（UTC+9）
-      now.setHours(now.getHours() + 9);
-      return now.toISOString();
-    };
-
-    // 現在時刻を取得
-    const currentTime = getCurrentJSTTime();
-
-    try {
-      //#region モード別処理分岐
-      // modalModeに応じて処理を分岐（サインアップ、サインイン、パスワードリセット）
-      if (modalMode === 'signup') {
-        //#region アカウント新規作成処理
-        // サインアップ用の追加検証
-        if (!validateEmail(email) || !validatePassword(password) || !validatePasswordMatch()) {
-          setIsLoading(false);
-          return;
-        }
-
-        console.log('サインアッププロセス開始:', { email });
-
-        // Step 1: Supabaseの認証システムにユーザーを登録
-        const { data, error } = await supabase.auth.signUp({
-          email,
-          password,
-          options: {
-            // メール確認をスキップしてすぐにサインイン状態にするための設定
-            data: {
-              email_confirmed: true
-            }
-          }
-        });
-
-        if (error) throw error;
-
-        // Step 2: 作成したアカウントで即座にサインイン
-        console.log('サインインプロセス開始');
-        const { error: signInError } = await supabase.auth.signInWithPassword({
-          email,
-          password
-        });
-
-        if (signInError) throw signInError;
-
-        // Step 3: 関連テーブルにユーザーデータを挿入
-        if (data.user?.id && data.user?.email) {
-          try {
-            //#region データベースへのレコード挿入処理
-            // Step 3.1: usersテーブルにユーザー基本情報を挿入
-            console.log('usersテーブルに挿入開始');
-            const { error: usersError } = await supabase.from('users').insert({
-              id: data.user.id,
-              email: data.user.email,
-              password_hash: 'managed-by-supabase',
-              last_login_at: currentTime, // 初回ログイン時刻を記録
-              total_xp: 0,                // 初期経験値
-              level: 1,                   // 初期レベル
-              created_at: currentTime,    // 作成日時
-              updated_at: currentTime     // 更新日時
-            });
-
-            if (usersError) {
-              console.error('usersテーブル挿入エラー:', usersError);
-              throw new Error(`usersテーブルINSERTエラー: ${usersError.message}`);
-            }
-            console.log('usersテーブル挿入成功');
-
-            // Step 3.2: ユーザーストリーク情報を初期化
-            console.log('user_streaksテーブルに挿入開始');
-            const { error: streakError } = await supabase.from('user_streaks').insert({
-              user_id: data.user.id,
-              login_streak_count: 0,
-              login_max_streak: 0,
-              last_login_date: currentTime,
-              created_at: currentTime,
-              updated_at: currentTime
-            });
-
-            if (streakError) {
-              console.error('user_streaksテーブル挿入エラー:', streakError);
-              throw new Error(`user_streaksテーブルINSERTエラー: ${streakError.message}`);
-            }
-            console.log('user_streaksテーブル挿入成功');
-
-            // Step 3.3: 初期ガチャチケットの付与
-            console.log('gacha_ticketsテーブルに挿入開始');
-            console.log('gacha_ticketsテーブルに挿入開始');
-            const { error: gachaError } = await supabase.from('gacha_tickets').insert({
-              user_id: data.user.id,
-              ticket_count: 0,         // 'count' ではなく 'ticket_count'
-              last_updated: currentTime // 'expires_at' や 'created_at' ではなく 'last_updated'
-            });
-
-            if (gachaError) {
-              console.error('gacha_ticketsテーブル挿入エラー:', gachaError);
-              throw new Error(`gacha_ticketsテーブルINSERTエラー: ${gachaError.message}`);
-            }
-            console.log('gacha_ticketsテーブル挿入成功');
-            //#endregion
-
-            console.log('全てのユーザー関連データが正常に作成されました');
-
-          } catch (insertError) {
-            //#region エラー時のクリーンアップ処理
-            console.error('データ挿入エラー:', insertError);
-
-            // エラー発生時は作成したレコードを削除してロールバック
-            try {
-              console.log('エラー発生によるクリーンアップ処理開始');
-
-              // 各テーブルから関連レコードを削除
-              await supabase.from('users').delete().eq('id', data.user.id);
-              await supabase.from('user_streaks').delete().eq('user_id', data.user.id);
-              await supabase.from('gacha_tickets').delete().eq('user_id', data.user.id);
-
-              console.log('データベースからのクリーンアップ完了');
-
-              // 注意: 認証システムからのユーザー削除はクライアントサイドでは通常実行できない
-              console.log('注意: 認証システムからのユーザー削除はバックエンド側で行う必要があります');
-            } catch (cleanupError) {
-              console.error('クリーンアップ中にエラーが発生:', cleanupError);
-            }
-            //#endregion
-
-            throw insertError; // 上位のcatchブロックで処理するためにエラーを再スロー
-          }
-        }
-
-        // Step 4: 成功フィードバックとリダイレクト
-        setFormFeedback({
-          type: 'success',
-          message: 'アカウントが作成されました。ダッシュボードに移動します...'
-        });
-
-        // グローバルローディングを有効にしてユーザー操作をブロック
-        setGlobalLoading(true);
-
-        // ダッシュボードへリダイレクト
-        setTimeout(() => {
-          router.push('/dashboard');
-          onClose();
-        }, 2000);
-        //#endregion
-
-      } else if (modalMode === 'signin') {
-        //#region 既存ユーザーのサインイン処理
-        // Step 1: Supabaseでサインイン認証
-        const { data, error } = await supabase.auth.signInWithPassword({
-          email,
-          password
-        });
-
-        if (error) throw error;
-
-        // Step 2: ユーザーテーブルとストリークテーブルのログイン関連フィールドを更新
-        if (data.user?.id) {
-          const now = new Date();
-          const nowIso = now.toISOString();
-
-          try {
-            // users テーブルの更新
-            const { error: usersError } = await supabase
-              .from('users')
-              .update({
-                last_login_at: nowIso,
-                updated_at: nowIso
-              })
-              .eq('id', data.user.id);
-
-            if (usersError) {
-              console.error('usersテーブルの更新エラー:', usersError);
-            }
-
-            // user_streaks テーブルの更新
-            const { error: streaksError } = await supabase
-              .from('user_streaks')
-              .update({
-                last_login_date: nowIso,
-                updated_at: nowIso
-              })
-              .eq('user_id', data.user.id);
-
-            if (streaksError) {
-              console.error('user_streaksテーブルの更新エラー:', streaksError);
-            }
-
-          } catch (error) {
-            console.error('ログイン情報更新中にエラー:', error);
-          }
-        }
-
-        // Step 3: 成功フィードバックとリダイレクト
-        setFormFeedback({
-          type: 'success',
-          message: 'サインインしました！'
-        });
-
-        // グローバルローディングを有効にしてユーザー操作をブロック
-        setGlobalLoading(true);
-
-        // ダッシュボードへリダイレクト
-        setTimeout(() => {
-          router.push('/dashboard');
-          onClose();
-        }, 1000);
-        //#endregion
-
-      } else if (modalMode === 'reset') {
-        //#region パスワードリセット処理
-        // パスワードリセットメール送信
-        const { error } = await supabase.auth.resetPasswordForEmail(email, {
-          redirectTo: `${window.location.origin}/auth/reset-password` // リセット後のリダイレクト先
-        });
-
-        if (error) throw error;
-
-        // 成功フィードバック
-        setFormFeedback({
-          type: 'success',
-          message: 'パスワードリセット用のメールを送信しました。'
-        });
-
-        // 3秒後にモーダルを閉じる
-        setTimeout(() => {
-          onClose();
-        }, 3000);
-        //#endregion
-      }
-      //#endregion
-    } catch (error) {
-      //#region エラーハンドリング
-      // エラー内容をログに出力
-      console.error('認証エラー:', error);
-
-      // エラーメッセージの変換と表示
-      const errorMessage = error instanceof Error ? error.message : '認証に失敗しました';
-      const translatedError = translateAuthError(errorMessage);
-
-      setFormFeedback({
-        type: 'error',
-        message: translatedError
-      });
-      //#endregion
-    } finally {
-      // 処理完了時に必ずローディング状態を解除
-      setIsLoading(false);
-    }
-  };
-  //#endregion
-
-  // エラーメッセージの日本語変換関数
-  const translateAuthError = (error: string): string => {
-    // 一般的なSupabaseのエラーメッセージを日本語に変換
-    const errorMap: { [key: string]: string } = {
-      'Invalid login credentials': 'メールアドレスまたはパスワードが正しくありません',
-      'Email not confirmed': 'メールアドレスが未確認です。確認メールをご確認ください',
-      'User already registered': 'このメールアドレスは既に登録されています',
-      'Password should be at least 6 characters': 'パスワードは6文字以上である必要があります',
-      'Email format is invalid': 'メールアドレスの形式が正しくありません',
-      'Password recovery requires an email': 'パスワード回復にはメールアドレスが必要です',
-      'Rate limit exceeded': 'リクエスト回数の上限に達しました。しばらく経ってからお試しください',
-      'User not found': 'ユーザーが見つかりません',
-    };
-
-    return errorMap[error] || 'エラーが発生しました。もう一度お試しください';
-  };
-
-  //#region パスワードの検証
-  const validatePassword = (pass: string) => {
-    const validation = validatePasswordStrength(pass);
-    setPasswordError(validation.message);
-    return validation.isValid;
-  };
-  //#endregion
-
-  //#region タブ切り替え時にフォームをリセット
-  const handleModeChange = (mode: ModalMode) => {
-    setModalMode(mode);
-    setEmail('');
-    setPassword('');
-    setConfirmPassword('');
-    setPasswordError('');
-    setEmailError('');
-    setFormFeedback(null);
-  }
-  //#endregion
-
-  //#region モーダルを閉じたときにフォームをリセット
-  const resetForm = () => {
-    setEmail('');
-    setPassword('');
-    setConfirmPassword('');
-    setPasswordError('');
-    setEmailError('');
-    setFormFeedback(null);
-    setModalMode('signin');
-  };
-  //#endregion
-
-  //#region emailバリデーション関数を追加
-  const validateEmail = (email: string) => {
-    const validation = validateEmailFormat(email);
-    setEmailError(validation.message);
-    return validation.isValid;
-  };
-  //#endregion
-
-  //#region フォームに入力があるか確認
-  const hasFormInput = useCallback(() => {
-    if (modalMode === 'reset') {
-      return email.length > 0;
-    }
-    return email.length > 0 || password.length > 0 ||
-      (modalMode === 'signup' && confirmPassword.length > 0);
-  }, [email, password, confirmPassword, modalMode]);
-  //#endregion
-
-  //#region モーダルを閉じる前の確認
-  const confirmClose = useCallback((): boolean => {
-    // `hasFormInput` の結果を取得してから判定する
-    if (!hasFormInput()) return true;
-    return window.confirm('入力内容が破棄されます。よろしいですか？');
-  }, [hasFormInput]);
-  //#endregion
-
-  //#region モーダルを閉じる処理
-  const handleClose = useCallback(() => {
-    if (confirmClose()) {
-      setIsVisible(false);
-      setTimeout(() => {
-        onClose();
-        resetForm();
-      }, 200);
-    }
-  }, [confirmClose, onClose]);
-  //#endregion
-
-  //#region オーバーレイクリックのハンドラを追加
-  const handleOverlayClick = (e: React.MouseEvent<HTMLDivElement>) => {
-    if (e.target === e.currentTarget) {
-      handleClose();
-    }
-  };
-  //#endregion
-
-  const emailInputRef = useRef<HTMLInputElement>(null);
-  const modalRef = useRef<HTMLDivElement>(null);
-
-  // 既存のuseEffect関連部分はそのまま維持
-  //#region useEffectでisOpenの変更を監視
-  useEffect(() => {
-    if (isOpen) {
-      setIsVisible(true);
-    } else {
-      setIsVisible(false);
-    }
-  }, [isOpen]);
-  //#endregion
-
-  //#region ESCキー検知のためのuseEffectを追加
-  useEffect(() => {
-    const handleEscKey = (e: KeyboardEvent) => {
-      if (e.key === 'Escape') {
-        handleClose();
-      }
-    };
-
-    // モーダルが開いている時のみイベントリスナーを設定
-    if (isOpen) {
-      document.addEventListener('keydown', handleEscKey);
-
-      // クリーンアップ関数
-      return () => {
-        document.removeEventListener('keydown', handleEscKey);
-      };
-    }
-  }, [isOpen, handleClose]);
-  //#endregion
-
-  //#region ブラウザのページ離脱防止イベントの設定
-  useEffect(() => {
-    const handleBeforeUnload = (e: BeforeUnloadEvent) => {
-      if (hasFormInput()) {
-        e.preventDefault();
-        e.returnValue = '';
-      }
-    };
-
-    // モーダルが開いている時のみイベントリスナーを設定
-    if (isOpen) {
-      window.addEventListener('beforeunload', handleBeforeUnload);
-
-      // クリーンアップ関数
-      return () => {
-        window.removeEventListener('beforeunload', handleBeforeUnload);
-      };
-    }
-  }, [isOpen, hasFormInput]);
-  //#endregion
-
-  //#region モーダルを開いた時にメールアドレス入力欄にフォーカス
-  useEffect(() => {
-    if (isOpen && isVisible) {
-      emailInputRef.current?.focus();
-    }
-  }, [isOpen, isVisible]);
-  //#endregion
-
-  //#region フォーカストラップの実装
-  useEffect(() => {
-    const handleTabKey = (e: KeyboardEvent) => {
-      if (e.key === 'Tab' && modalRef.current) {
-        const focusableElements = modalRef.current.querySelectorAll(
-          'button, [href], input, select, textarea, [tabindex]:not([tabindex="-1"])'
-        );
-        const firstElement = focusableElements[0] as HTMLElement;
-        const lastElement = focusableElements[focusableElements.length - 1] as HTMLElement;
-
-        if (e.shiftKey) {
-          if (document.activeElement === firstElement) {
-            e.preventDefault();
-            lastElement.focus();
-          }
-        } else {
-          if (document.activeElement === lastElement) {
-            e.preventDefault();
-            firstElement.focus();
-          }
-        }
-      }
-    };
-
-    if (isOpen) {
-      document.addEventListener('keydown', handleTabKey);
-      return () => {
-        document.removeEventListener('keydown', handleTabKey);
-      };
-    }
-  }, [isOpen]);
-  //#endregion
-
-  // セッションの確認と自動リダイレクト
-  useEffect(() => {
-    const checkSession = async () => {
-      const { data } = await supabase.auth.getSession();
-      if (data.session) {
-        // すでにログイン済みの場合はダッシュボードにリダイレクト
-        router.push('/dashboard');
-        onClose();
-      }
-    };
-
-    if (isOpen) {
-      checkSession();
-    }
-  }, [isOpen, router, onClose, supabase.auth]);
-
-<<<<<<< HEAD
-  // globalLoadingの状態が変わったときにbodyのクラスを操作するuseEffectを追加
-  useEffect(() => {
-    if (globalLoading) {
-      document.body.classList.add('overlay-active');
-    } else {
-      document.body.classList.remove('overlay-active');
-    }
-
-    // クリーンアップ関数
-    return () => {
-      document.body.classList.remove('overlay-active');
-    };
-  }, [globalLoading]);
-
-  // isVisibleの状態が変わったときにbodyのクラスを操作するuseEffectを修正
-  useEffect(() => {
-    if (isOpen) {
-      setIsVisible(true);
-      document.body.classList.add('overlay-active');
-    } else {
-      setIsVisible(false);
-      document.body.classList.remove('overlay-active');
-    }
-  }, [isOpen]);
-=======
-  const handleResetPassword = async () => {
-    try {
-      const { error } = await supabase.auth.resetPasswordForEmail(email, {
-        redirectTo: 'http://localhost:3000/auth/reset-password',
-      });
-
-      if (error) {
-        throw error;
-      }
-    } catch (error) {
-      alert("エラー発生");
-    }
-  }
-
-  useEffect(() => {
-    console.log(modalMode);
-  }, [modalMode]);
->>>>>>> 571d4495
-
-  if (!isOpen) return null;
-
-  return (
-    <>
-      <div
-        ref={modalRef}
-        className={`${styles.modal} ${isVisible ? styles.modalVisible : ''}`}
-        onClick={handleOverlayClick}
-        role="dialog"
-        aria-modal="true"
-        aria-labelledby="modalTitle"
-      >
-        <Card className={styles.modalCard}>
-          <CardContent className={styles.modalContent}>
-            <div className={styles.closeButton}>
-              <button onClick={handleClose}>✕</button>
-            </div>
-
-            {modalMode === 'reset' ? (
-              <div className={styles.modalInner}>
-                <h2 id="modalTitle" className={styles.modalTitle}>パスワードをリセット</h2>
-                <p className={styles.modalDescription}>
-                  登録済みのメールアドレスを入力してください。<br />
-                  パスワードリセット用のリンクをお送りします。
-                </p>
-                <form className={styles.form}>
-                  <div className={styles.formGroup}>
-                    <label className={styles.label}>メールアドレス</label>
-                    <input
-                      ref={emailInputRef}
-                      id="email"
-                      name="email"
-                      type="email"
-                      aria-required="true"
-                      aria-invalid={!!emailError}
-                      aria-describedby={emailError ? "emailError" : undefined}
-                      className={`${styles.input} ${emailError ? styles.inputError : ''}`}
-                      value={email}
-                      onChange={(e) => {
-                        setEmail(e.target.value);
-                        validateEmail(e.target.value);
-                      }
-                      }
-                      required
-                    />
-                    {emailError && (
-                      <p id="emailError" className={styles.errorMessage}>
-                        {emailError}
-                      </p>
-                    )}
-                  </div>
-                  <button
-                    type="button"
-                    onClick={handleResetPassword}
-                    className={styles.submitButton}
-                    disabled={isLoading}
-                  >
-                    {isLoading ? (
-                      <span className={styles.loadingText}>送信中...</span>
-                    ) : '送信する'}
-                  </button>
-                  <button
-                    type="button"
-                    className={styles.backButton}
-                    onClick={() => handleModeChange('signin')}
-                  >
-                    ← サインインに戻る
-                  </button>
-                </form>
-              </div>
-            ) : (
-              <div className={styles.modalInner}>
-                <h2 id="modalTitle" className={styles.modalTitle}>
-                  {modalMode === 'signup' ? 'アカウント作成' : 'サインイン'}
-                </h2>
-                {/* タブ切り替えを追加 */}
-                <div className={styles.tabs}>
-                  <button
-                    className={`${styles.tab} ${modalMode === 'signin' ? styles.activeTab : ''}`}
-                    onClick={() => handleModeChange('signin')}
-                  >
-                    サインイン
-                  </button>
-                  <button
-                    className={`${styles.tab} ${modalMode === 'signup' ? styles.activeTab : ''}`}
-                    onClick={() => handleModeChange('signup')}
-                  >
-                    アカウント作成
-                  </button>
-                </div>
-                {formFeedback && (
-                  <div className={`${styles.feedbackWrapper} ${formFeedback.type === 'success' ?
-                    styles.feedbackSuccess :
-                    styles.feedbackError
-                    }`}>
-                    <div className={styles.feedbackContent}>
-                      {formFeedback.type === 'success' ? '✓ ' : '⚠ '}
-                      {formFeedback.message}
-                    </div>
-                  </div>
-                )}
-                <form className={styles.form} onSubmit={handleAuthSubmit}>
-                  {/* メールアドレス入力部 */}
-                  <div className={styles.formGroup}>
-                    <label className={styles.label}>メールアドレス</label>
-                    <input
-                      ref={emailInputRef}
-                      id="email"
-                      name="email"
-                      type="email"
-                      aria-required="true"
-                      aria-invalid={!!emailError}
-                      aria-describedby={emailError ? "emailError" : undefined}
-                      className={styles.input}
-                      value={email}
-                      onChange={(e) => {
-                        setEmail(e.target.value);
-                        validateEmail(e.target.value);
-                      }
-                      }
-                      required
-                    />
-                    {emailError && (
-                      <p id="emailError" className={styles.errorMessage}>
-                        {emailError}
-                      </p>
-                    )}
-                  </div>
-                  {/* パスワード入力部 */}
-                  <div className={styles.formGroup}>
-                    <label className={styles.label}>パスワード</label>
-                    <div className={styles.passwordInput}>
-                      <input
-                        type={showPassword ? "text" : "password"}
-                        className={`${styles.input} ${passwordError ? styles.inputError : ''}`}
-                        value={password}
-                        onChange={(e) => {
-                          setPassword(e.target.value);
-                          validatePassword(e.target.value);
-                        }}
-                        required
-                      />
-                      <button
-                        type="button"
-                        className={styles.togglePassword}
-                        onClick={() => setShowPassword(!showPassword)}
-                      >
-                        {showPassword ? "非表示" : "表示"}
-                      </button>
-                    </div>
-                    {passwordError && (
-                      <p className={styles.errorMessage}>{passwordError}</p>
-                    )}
-                  </div>
-                  {modalMode === 'signup' && (
-                    <div className={styles.formGroup}>
-                      <label className={styles.label}>パスワード（確認）</label>
-                      <input
-                        type="password"
-                        className={styles.input}
-                        value={confirmPassword}
-                        onChange={(e) => setConfirmPassword(e.target.value)}
-                        required
-                      />
-                    </div>
-                  )}
-                  <button
-                    type="submit"
-                    className={styles.submitButton}
-                    disabled={isLoading}
-                  >
-                    {isLoading ? (
-                      <span className={styles.loadingText}>送信中...</span>
-                    ) : (
-                      modalMode === 'signup' ? 'アカウントを作成' : 'サインイン'
-                    )}
-                  </button>
-                  {modalMode === 'signin' && (
-                    <button
-                      type="button"
-                      className={styles.forgotPasswordButton}
-                      onClick={() => handleModeChange('reset')}
-                    >
-                      パスワードをお忘れの方はこちら
-                    </button>
-                  )}
-                </form>
-              </div>
-            )}
-          </CardContent>
-        </Card>
-      </div>
-
-      {/* グローバルローディングオーバーレイ */}
-      {globalLoading && (
-        <div className={styles.globalOverlay}>
-          {/* ローディングアニメーションなどを配置可能 */}
-        </div>
-      )}
-    </>
-  );
-}
+'use client';
+
+//#region インポート
+import { Card, CardContent } from './ui/Card';
+import styles from '../styles/Home.module.css';
+import { useCallback, useEffect, useRef, useState } from 'react';
+import { validateEmailFormat, validatePasswordStrength } from '../lib/validation';
+import { createClientComponentClient } from '@supabase/auth-helpers-nextjs';
+import { useRouter } from 'next/navigation';
+import { Database } from '../types/supabase';
+//#endregion
+
+type AuthModalProps = {
+  isOpen: boolean;
+  onClose: () => void;
+}
+
+type ModalMode = 'signin' | 'signup' | 'reset';
+
+export default function AuthModal({ isOpen, onClose }: AuthModalProps) {
+  // Supabaseクライアントの初期化
+  const supabase = createClientComponentClient<Database>();
+  const router = useRouter();
+
+  //#region フォームの状態を管理
+  const [modalMode, setModalMode] = useState<ModalMode>('signin');
+  const [email, setEmail] = useState('');
+  const [password, setPassword] = useState('');
+  const [confirmPassword, setConfirmPassword] = useState('');
+  const [passwordError, setPasswordError] = useState('');
+  const [showPassword, setShowPassword] = useState(false);
+  const [emailError, setEmailError] = useState('');
+  const [isLoading, setIsLoading] = useState(false);
+  const [isVisible, setIsVisible] = useState(false);
+  const [globalLoading, setGlobalLoading] = useState(false);
+  const [formFeedback, setFormFeedback] = useState<{
+    type: 'success' | 'error';
+    message: string;
+  } | null>(null);
+  //#endregion
+
+  //#region 認証処理メイン関数
+  /**
+   * 認証フォーム送信時の処理を担当するメインハンドラー
+   * 
+   * このメソッドは以下の認証処理を扱います：
+   * - 新規ユーザー登録（サインアップ）
+   * - 既存ユーザーのログイン（サインイン）
+   * - パスワードリセットメールの送信
+   * 
+   * 各処理では適切な入力検証を行い、Supabase認証およびデータベース操作を実行します。
+   * エラー発生時は適切なエラーメッセージを表示し、成功時はダッシュボードへリダイレクトします。
+   * 
+   * @param e - フォーム送信イベント
+   */
+  const handleAuthSubmit = async (e: React.FormEvent<HTMLFormElement>) => {
+    e.preventDefault();
+
+    //#region バリデーション関数
+    // メールアドレスの検証
+    const validateEmail = (email: string) => {
+      const validation = validateEmailFormat(email);
+      setEmailError(validation.message);
+      return validation.isValid;
+    };
+
+    // パスワード強度の検証
+    const validatePassword = (pass: string) => {
+      const validation = validatePasswordStrength(pass);
+      setPasswordError(validation.message);
+      return validation.isValid;
+    };
+
+    // パスワードと確認用パスワードの一致検証
+    const validatePasswordMatch = () => {
+      if (password !== confirmPassword) {
+        setPasswordError('パスワードと確認用パスワードが一致しません');
+        return false;
+      }
+      return true;
+    };
+    //#endregion
+
+    // 基本的な入力検証
+    // if (!validateEmail(email) || !validatePassword(password)) return;
+
+    // 送信処理の開始
+    setIsLoading(true);
+
+    // 現在時刻を日本時間（JST）で取得
+    const getCurrentJSTTime = () => {
+      const now = new Date();
+      // 日本時間に調整（UTC+9）
+      now.setHours(now.getHours() + 9);
+      return now.toISOString();
+    };
+
+    // 現在時刻を取得
+    const currentTime = getCurrentJSTTime();
+
+    try {
+      //#region モード別処理分岐
+      // modalModeに応じて処理を分岐（サインアップ、サインイン、パスワードリセット）
+      if (modalMode === 'signup') {
+        //#region アカウント新規作成処理
+        // サインアップ用の追加検証
+        if (!validateEmail(email) || !validatePassword(password) || !validatePasswordMatch()) {
+          setIsLoading(false);
+          return;
+        }
+
+        console.log('サインアッププロセス開始:', { email });
+
+        // Step 1: Supabaseの認証システムにユーザーを登録
+        const { data, error } = await supabase.auth.signUp({
+          email,
+          password,
+          options: {
+            // メール確認をスキップしてすぐにサインイン状態にするための設定
+            data: {
+              email_confirmed: true
+            }
+          }
+        });
+
+        if (error) throw error;
+
+        // Step 2: 作成したアカウントで即座にサインイン
+        console.log('サインインプロセス開始');
+        const { error: signInError } = await supabase.auth.signInWithPassword({
+          email,
+          password
+        });
+
+        if (signInError) throw signInError;
+
+        // Step 3: 関連テーブルにユーザーデータを挿入
+        if (data.user?.id && data.user?.email) {
+          try {
+            //#region データベースへのレコード挿入処理
+            // Step 3.1: usersテーブルにユーザー基本情報を挿入
+            console.log('usersテーブルに挿入開始');
+            const { error: usersError } = await supabase.from('users').insert({
+              id: data.user.id,
+              email: data.user.email,
+              password_hash: 'managed-by-supabase',
+              last_login_at: currentTime, // 初回ログイン時刻を記録
+              total_xp: 0,                // 初期経験値
+              level: 1,                   // 初期レベル
+              created_at: currentTime,    // 作成日時
+              updated_at: currentTime     // 更新日時
+            });
+
+            if (usersError) {
+              console.error('usersテーブル挿入エラー:', usersError);
+              throw new Error(`usersテーブルINSERTエラー: ${usersError.message}`);
+            }
+            console.log('usersテーブル挿入成功');
+
+            // Step 3.2: ユーザーストリーク情報を初期化
+            console.log('user_streaksテーブルに挿入開始');
+            const { error: streakError } = await supabase.from('user_streaks').insert({
+              user_id: data.user.id,
+              login_streak_count: 0,
+              login_max_streak: 0,
+              last_login_date: currentTime,
+              created_at: currentTime,
+              updated_at: currentTime
+            });
+
+            if (streakError) {
+              console.error('user_streaksテーブル挿入エラー:', streakError);
+              throw new Error(`user_streaksテーブルINSERTエラー: ${streakError.message}`);
+            }
+            console.log('user_streaksテーブル挿入成功');
+
+            // Step 3.3: 初期ガチャチケットの付与
+            console.log('gacha_ticketsテーブルに挿入開始');
+            console.log('gacha_ticketsテーブルに挿入開始');
+            const { error: gachaError } = await supabase.from('gacha_tickets').insert({
+              user_id: data.user.id,
+              ticket_count: 0,         // 'count' ではなく 'ticket_count'
+              last_updated: currentTime // 'expires_at' や 'created_at' ではなく 'last_updated'
+            });
+
+            if (gachaError) {
+              console.error('gacha_ticketsテーブル挿入エラー:', gachaError);
+              throw new Error(`gacha_ticketsテーブルINSERTエラー: ${gachaError.message}`);
+            }
+            console.log('gacha_ticketsテーブル挿入成功');
+            //#endregion
+
+            console.log('全てのユーザー関連データが正常に作成されました');
+
+          } catch (insertError) {
+            //#region エラー時のクリーンアップ処理
+            console.error('データ挿入エラー:', insertError);
+
+            // エラー発生時は作成したレコードを削除してロールバック
+            try {
+              console.log('エラー発生によるクリーンアップ処理開始');
+
+              // 各テーブルから関連レコードを削除
+              await supabase.from('users').delete().eq('id', data.user.id);
+              await supabase.from('user_streaks').delete().eq('user_id', data.user.id);
+              await supabase.from('gacha_tickets').delete().eq('user_id', data.user.id);
+
+              console.log('データベースからのクリーンアップ完了');
+
+              // 注意: 認証システムからのユーザー削除はクライアントサイドでは通常実行できない
+              console.log('注意: 認証システムからのユーザー削除はバックエンド側で行う必要があります');
+            } catch (cleanupError) {
+              console.error('クリーンアップ中にエラーが発生:', cleanupError);
+            }
+            //#endregion
+
+            throw insertError; // 上位のcatchブロックで処理するためにエラーを再スロー
+          }
+        }
+
+        // Step 4: 成功フィードバックとリダイレクト
+        setFormFeedback({
+          type: 'success',
+          message: 'アカウントが作成されました。ダッシュボードに移動します...'
+        });
+
+        // グローバルローディングを有効にしてユーザー操作をブロック
+        setGlobalLoading(true);
+
+        // ダッシュボードへリダイレクト
+        setTimeout(() => {
+          router.push('/dashboard');
+          onClose();
+        }, 2000);
+        //#endregion
+
+      } else if (modalMode === 'signin') {
+        //#region 既存ユーザーのサインイン処理
+        // Step 1: Supabaseでサインイン認証
+        const { data, error } = await supabase.auth.signInWithPassword({
+          email,
+          password
+        });
+
+        if (error) throw error;
+
+        // Step 2: ユーザーテーブルとストリークテーブルのログイン関連フィールドを更新
+        if (data.user?.id) {
+          const now = new Date();
+          const nowIso = now.toISOString();
+
+          try {
+            // users テーブルの更新
+            const { error: usersError } = await supabase
+              .from('users')
+              .update({
+                last_login_at: nowIso,
+                updated_at: nowIso
+              })
+              .eq('id', data.user.id);
+
+            if (usersError) {
+              console.error('usersテーブルの更新エラー:', usersError);
+            }
+
+            // user_streaks テーブルの更新
+            const { error: streaksError } = await supabase
+              .from('user_streaks')
+              .update({
+                last_login_date: nowIso,
+                updated_at: nowIso
+              })
+              .eq('user_id', data.user.id);
+
+            if (streaksError) {
+              console.error('user_streaksテーブルの更新エラー:', streaksError);
+            }
+
+          } catch (error) {
+            console.error('ログイン情報更新中にエラー:', error);
+          }
+        }
+
+        // Step 3: 成功フィードバックとリダイレクト
+        setFormFeedback({
+          type: 'success',
+          message: 'サインインしました！'
+        });
+
+        // グローバルローディングを有効にしてユーザー操作をブロック
+        setGlobalLoading(true);
+
+        // ダッシュボードへリダイレクト
+        setTimeout(() => {
+          router.push('/dashboard');
+          onClose();
+        }, 1000);
+        //#endregion
+
+      } else if (modalMode === 'reset') {
+        //#region パスワードリセット処理
+        // パスワードリセットメール送信
+        const { error } = await supabase.auth.resetPasswordForEmail(email, {
+          redirectTo: `${window.location.origin}/auth/reset-password` // リセット後のリダイレクト先
+        });
+
+        if (error) throw error;
+
+        // 成功フィードバック
+        setFormFeedback({
+          type: 'success',
+          message: 'パスワードリセット用のメールを送信しました。'
+        });
+
+        // 3秒後にモーダルを閉じる
+        setTimeout(() => {
+          onClose();
+        }, 3000);
+        //#endregion
+      }
+      //#endregion
+    } catch (error) {
+      //#region エラーハンドリング
+      // エラー内容をログに出力
+      console.error('認証エラー:', error);
+
+      // エラーメッセージの変換と表示
+      const errorMessage = error instanceof Error ? error.message : '認証に失敗しました';
+      const translatedError = translateAuthError(errorMessage);
+
+      setFormFeedback({
+        type: 'error',
+        message: translatedError
+      });
+      //#endregion
+    } finally {
+      // 処理完了時に必ずローディング状態を解除
+      setIsLoading(false);
+    }
+  };
+  //#endregion
+
+  // エラーメッセージの日本語変換関数
+  const translateAuthError = (error: string): string => {
+    // 一般的なSupabaseのエラーメッセージを日本語に変換
+    const errorMap: { [key: string]: string } = {
+      'Invalid login credentials': 'メールアドレスまたはパスワードが正しくありません',
+      'Email not confirmed': 'メールアドレスが未確認です。確認メールをご確認ください',
+      'User already registered': 'このメールアドレスは既に登録されています',
+      'Password should be at least 6 characters': 'パスワードは6文字以上である必要があります',
+      'Email format is invalid': 'メールアドレスの形式が正しくありません',
+      'Password recovery requires an email': 'パスワード回復にはメールアドレスが必要です',
+      'Rate limit exceeded': 'リクエスト回数の上限に達しました。しばらく経ってからお試しください',
+      'User not found': 'ユーザーが見つかりません',
+    };
+
+    return errorMap[error] || 'エラーが発生しました。もう一度お試しください';
+  };
+
+  //#region パスワードの検証
+  const validatePassword = (pass: string) => {
+    const validation = validatePasswordStrength(pass);
+    setPasswordError(validation.message);
+    return validation.isValid;
+  };
+  //#endregion
+
+  //#region タブ切り替え時にフォームをリセット
+  const handleModeChange = (mode: ModalMode) => {
+    setModalMode(mode);
+    setEmail('');
+    setPassword('');
+    setConfirmPassword('');
+    setPasswordError('');
+    setEmailError('');
+    setFormFeedback(null);
+  }
+  //#endregion
+
+  //#region モーダルを閉じたときにフォームをリセット
+  const resetForm = () => {
+    setEmail('');
+    setPassword('');
+    setConfirmPassword('');
+    setPasswordError('');
+    setEmailError('');
+    setFormFeedback(null);
+    setModalMode('signin');
+  };
+  //#endregion
+
+  //#region emailバリデーション関数を追加
+  const validateEmail = (email: string) => {
+    const validation = validateEmailFormat(email);
+    setEmailError(validation.message);
+    return validation.isValid;
+  };
+  //#endregion
+
+  //#region フォームに入力があるか確認
+  const hasFormInput = useCallback(() => {
+    if (modalMode === 'reset') {
+      return email.length > 0;
+    }
+    return email.length > 0 || password.length > 0 ||
+      (modalMode === 'signup' && confirmPassword.length > 0);
+  }, [email, password, confirmPassword, modalMode]);
+  //#endregion
+
+  //#region モーダルを閉じる前の確認
+  const confirmClose = useCallback((): boolean => {
+    // `hasFormInput` の結果を取得してから判定する
+    if (!hasFormInput()) return true;
+    return window.confirm('入力内容が破棄されます。よろしいですか？');
+  }, [hasFormInput]);
+  //#endregion
+
+  //#region モーダルを閉じる処理
+  const handleClose = useCallback(() => {
+    if (confirmClose()) {
+      setIsVisible(false);
+      setTimeout(() => {
+        onClose();
+        resetForm();
+      }, 200);
+    }
+  }, [confirmClose, onClose]);
+  //#endregion
+
+  //#region オーバーレイクリックのハンドラを追加
+  const handleOverlayClick = (e: React.MouseEvent<HTMLDivElement>) => {
+    if (e.target === e.currentTarget) {
+      handleClose();
+    }
+  };
+  //#endregion
+
+  const emailInputRef = useRef<HTMLInputElement>(null);
+  const modalRef = useRef<HTMLDivElement>(null);
+
+  // 既存のuseEffect関連部分はそのまま維持
+  //#region useEffectでisOpenの変更を監視
+  useEffect(() => {
+    if (isOpen) {
+      setIsVisible(true);
+    } else {
+      setIsVisible(false);
+    }
+  }, [isOpen]);
+  //#endregion
+
+  //#region ESCキー検知のためのuseEffectを追加
+  useEffect(() => {
+    const handleEscKey = (e: KeyboardEvent) => {
+      if (e.key === 'Escape') {
+        handleClose();
+      }
+    };
+
+    // モーダルが開いている時のみイベントリスナーを設定
+    if (isOpen) {
+      document.addEventListener('keydown', handleEscKey);
+
+      // クリーンアップ関数
+      return () => {
+        document.removeEventListener('keydown', handleEscKey);
+      };
+    }
+  }, [isOpen, handleClose]);
+  //#endregion
+
+  //#region ブラウザのページ離脱防止イベントの設定
+  useEffect(() => {
+    const handleBeforeUnload = (e: BeforeUnloadEvent) => {
+      if (hasFormInput()) {
+        e.preventDefault();
+        e.returnValue = '';
+      }
+    };
+
+    // モーダルが開いている時のみイベントリスナーを設定
+    if (isOpen) {
+      window.addEventListener('beforeunload', handleBeforeUnload);
+
+      // クリーンアップ関数
+      return () => {
+        window.removeEventListener('beforeunload', handleBeforeUnload);
+      };
+    }
+  }, [isOpen, hasFormInput]);
+  //#endregion
+
+  //#region モーダルを開いた時にメールアドレス入力欄にフォーカス
+  useEffect(() => {
+    if (isOpen && isVisible) {
+      emailInputRef.current?.focus();
+    }
+  }, [isOpen, isVisible]);
+  //#endregion
+
+  //#region フォーカストラップの実装
+  useEffect(() => {
+    const handleTabKey = (e: KeyboardEvent) => {
+      if (e.key === 'Tab' && modalRef.current) {
+        const focusableElements = modalRef.current.querySelectorAll(
+          'button, [href], input, select, textarea, [tabindex]:not([tabindex="-1"])'
+        );
+        const firstElement = focusableElements[0] as HTMLElement;
+        const lastElement = focusableElements[focusableElements.length - 1] as HTMLElement;
+
+        if (e.shiftKey) {
+          if (document.activeElement === firstElement) {
+            e.preventDefault();
+            lastElement.focus();
+          }
+        } else {
+          if (document.activeElement === lastElement) {
+            e.preventDefault();
+            firstElement.focus();
+          }
+        }
+      }
+    };
+
+    if (isOpen) {
+      document.addEventListener('keydown', handleTabKey);
+      return () => {
+        document.removeEventListener('keydown', handleTabKey);
+      };
+    }
+  }, [isOpen]);
+  //#endregion
+
+  // セッションの確認と自動リダイレクト
+  useEffect(() => {
+    const checkSession = async () => {
+      const { data } = await supabase.auth.getSession();
+      if (data.session) {
+        // すでにログイン済みの場合はダッシュボードにリダイレクト
+        router.push('/dashboard');
+        onClose();
+      }
+    };
+
+    if (isOpen) {
+      checkSession();
+    }
+  }, [isOpen, router, onClose, supabase.auth]);
+
+  const handleResetPassword = async () => {
+    try {
+      const { error } = await supabase.auth.resetPasswordForEmail(email, {
+        redirectTo: 'http://localhost:3000/auth/reset-password',
+      });
+
+      if (error) {
+        throw error;
+      }
+    } catch (error) {
+      alert("エラー発生");
+    }
+  }
+
+  useEffect(() => {
+    console.log(modalMode);
+  }, [modalMode]);
+
+  if (!isOpen) return null;
+
+  return (
+    <>
+      <div
+        ref={modalRef}
+        className={`${styles.modal} ${isVisible ? styles.modalVisible : ''}`}
+        onClick={handleOverlayClick}
+        role="dialog"
+        aria-modal="true"
+        aria-labelledby="modalTitle"
+      >
+        <Card className={styles.modalCard}>
+          <CardContent className={styles.modalContent}>
+            <div className={styles.closeButton}>
+              <button onClick={handleClose}>✕</button>
+            </div>
+
+            {modalMode === 'reset' ? (
+              <div className={styles.modalInner}>
+                <h2 id="modalTitle" className={styles.modalTitle}>パスワードをリセット</h2>
+                <p className={styles.modalDescription}>
+                  登録済みのメールアドレスを入力してください。<br />
+                  パスワードリセット用のリンクをお送りします。
+                </p>
+                <form className={styles.form}>
+                  <div className={styles.formGroup}>
+                    <label className={styles.label}>メールアドレス</label>
+                    <input
+                      ref={emailInputRef}
+                      id="email"
+                      name="email"
+                      type="email"
+                      aria-required="true"
+                      aria-invalid={!!emailError}
+                      aria-describedby={emailError ? "emailError" : undefined}
+                      className={`${styles.input} ${emailError ? styles.inputError : ''}`}
+                      value={email}
+                      onChange={(e) => {
+                        setEmail(e.target.value);
+                        validateEmail(e.target.value);
+                      }
+                      }
+                      required
+                    />
+                    {emailError && (
+                      <p id="emailError" className={styles.errorMessage}>
+                        {emailError}
+                      </p>
+                    )}
+                  </div>
+                  <button
+                    type="button"
+                    onClick={handleResetPassword}
+                    className={styles.submitButton}
+                    disabled={isLoading}
+                  >
+                    {isLoading ? (
+                      <span className={styles.loadingText}>送信中...</span>
+                    ) : '送信する'}
+                  </button>
+                  <button
+                    type="button"
+                    className={styles.backButton}
+                    onClick={() => handleModeChange('signin')}
+                  >
+                    ← サインインに戻る
+                  </button>
+                </form>
+              </div>
+            ) : (
+              <div className={styles.modalInner}>
+                <h2 id="modalTitle" className={styles.modalTitle}>
+                  {modalMode === 'signup' ? 'アカウント作成' : 'サインイン'}
+                </h2>
+                {/* タブ切り替えを追加 */}
+                <div className={styles.tabs}>
+                  <button
+                    className={`${styles.tab} ${modalMode === 'signin' ? styles.activeTab : ''}`}
+                    onClick={() => handleModeChange('signin')}
+                  >
+                    サインイン
+                  </button>
+                  <button
+                    className={`${styles.tab} ${modalMode === 'signup' ? styles.activeTab : ''}`}
+                    onClick={() => handleModeChange('signup')}
+                  >
+                    アカウント作成
+                  </button>
+                </div>
+                {formFeedback && (
+                  <div className={`${styles.feedbackWrapper} ${formFeedback.type === 'success' ?
+                    styles.feedbackSuccess :
+                    styles.feedbackError
+                    }`}>
+                    <div className={styles.feedbackContent}>
+                      {formFeedback.type === 'success' ? '✓ ' : '⚠ '}
+                      {formFeedback.message}
+                    </div>
+                  </div>
+                )}
+                <form className={styles.form} onSubmit={handleAuthSubmit}>
+                  {/* メールアドレス入力部 */}
+                  <div className={styles.formGroup}>
+                    <label className={styles.label}>メールアドレス</label>
+                    <input
+                      ref={emailInputRef}
+                      id="email"
+                      name="email"
+                      type="email"
+                      aria-required="true"
+                      aria-invalid={!!emailError}
+                      aria-describedby={emailError ? "emailError" : undefined}
+                      className={styles.input}
+                      value={email}
+                      onChange={(e) => {
+                        setEmail(e.target.value);
+                        validateEmail(e.target.value);
+                      }
+                      }
+                      required
+                    />
+                    {emailError && (
+                      <p id="emailError" className={styles.errorMessage}>
+                        {emailError}
+                      </p>
+                    )}
+                  </div>
+                  {/* パスワード入力部 */}
+                  <div className={styles.formGroup}>
+                    <label className={styles.label}>パスワード</label>
+                    <div className={styles.passwordInput}>
+                      <input
+                        type={showPassword ? "text" : "password"}
+                        className={`${styles.input} ${passwordError ? styles.inputError : ''}`}
+                        value={password}
+                        onChange={(e) => {
+                          setPassword(e.target.value);
+                          validatePassword(e.target.value);
+                        }}
+                        required
+                      />
+                      <button
+                        type="button"
+                        className={styles.togglePassword}
+                        onClick={() => setShowPassword(!showPassword)}
+                      >
+                        {showPassword ? "非表示" : "表示"}
+                      </button>
+                    </div>
+                    {passwordError && (
+                      <p className={styles.errorMessage}>{passwordError}</p>
+                    )}
+                  </div>
+                  {modalMode === 'signup' && (
+                    <div className={styles.formGroup}>
+                      <label className={styles.label}>パスワード（確認）</label>
+                      <input
+                        type="password"
+                        className={styles.input}
+                        value={confirmPassword}
+                        onChange={(e) => setConfirmPassword(e.target.value)}
+                        required
+                      />
+                    </div>
+                  )}
+                  <button
+                    type="submit"
+                    className={styles.submitButton}
+                    disabled={isLoading}
+                  >
+                    {isLoading ? (
+                      <span className={styles.loadingText}>送信中...</span>
+                    ) : (
+                      modalMode === 'signup' ? 'アカウントを作成' : 'サインイン'
+                    )}
+                  </button>
+                  {modalMode === 'signin' && (
+                    <button
+                      type="button"
+                      className={styles.forgotPasswordButton}
+                      onClick={() => handleModeChange('reset')}
+                    >
+                      パスワードをお忘れの方はこちら
+                    </button>
+                  )}
+                </form>
+              </div>
+            )}
+          </CardContent>
+        </Card>
+      </div>
+
+      {/* グローバルローディングオーバーレイ */}
+      {globalLoading && (
+        <div className={styles.globalOverlay}>
+          {/* ローディングアニメーションなどを配置可能 */}
+        </div>
+      )}
+    </>
+  );
+}