--- conflicted
+++ resolved
@@ -1,16 +1,10 @@
 'use client'; 
 import { ArrowRight, BookOpen, Gift, Timer } from 'lucide-react';
-<<<<<<< HEAD
-import StartButton from './components/StartButton';
+import StartButton from '@/components/StartButton';
 import styles from './styles/Home.module.css';
-import { ParrotCollection } from './components/ParrotCollection';
+import ParrotCollection from '@/components/ParrotCollection';
 import { createClient } from '@supabase/supabase-js';
 import { useEffect, useState } from 'react';
-=======
-import StartButton from '@/components/StartButton';
-import styles from '@/styles/Home.module.css';
-import ParrotCollection from '@/components/ParrotCollection';
->>>>>>> 7ee864d6
 
 // Supabaseクライアントを作成
 const supabase = createClient(
@@ -38,14 +32,7 @@
           <h1 className={styles.title}> ぱろっとぷろぐれす </h1>
           <p className={styles.subtitle}>PartyParrotと一緒に楽しく継続</p>
           <div className={styles.heroParrot}>
-<<<<<<< HEAD
             {gifUrl && <img src={gifUrl} alt="Party Parrot" />}
-=======
-            <img
-              src="/images/60fpsparrot.gif"
-              alt="Party Parrot"
-            />
->>>>>>> 7ee864d6
           </div>
           <StartButton />
         </div>
